--- conflicted
+++ resolved
@@ -94,49 +94,10 @@
 						}
 					}
 				`,
-<<<<<<< HEAD
-				Results: []map[string]any{
-					{
-						"cid":          "bafyreicuxrw3lnccwdzvfgmqwlg67eolma6oyspyejfkxagtuukjrymxlu",
-						"collectionID": int64(1),
-						"delta":        encrypt(testUtils.CBORValue(21), john21DocID, ""),
-						"docID":        john21DocID,
-						"fieldId":      "1",
-						"fieldName":    "age",
-						"height":       int64(1),
-						"links":        []map[string]any{},
-					},
-					{
-						"cid":          "bafyreic76n53ygh5ljaoa2njmllalgtozfquhzbjonz5d4sdrjza2kmvle",
-						"collectionID": int64(1),
-						"delta":        encrypt(testUtils.CBORValue("John"), john21DocID, ""),
-						"docID":        john21DocID,
-						"fieldId":      "2",
-						"fieldName":    "name",
-						"height":       int64(1),
-						"links":        []map[string]any{},
-					},
-					{
-						"cid":          "bafyreia6fqubivj2ms4xwounxsyjr6coxeb2wkcmzaa7yzk3h5cwsj5g6a",
-						"collectionID": int64(1),
-						"delta":        nil,
-						"docID":        john21DocID,
-						"fieldId":      "C",
-						"fieldName":    nil,
-						"height":       int64(1),
-						"links": []map[string]any{
-							{
-								"cid":  "bafyreic76n53ygh5ljaoa2njmllalgtozfquhzbjonz5d4sdrjza2kmvle",
-								"name": "name",
-							},
-							{
-								"cid":  "bafyreicuxrw3lnccwdzvfgmqwlg67eolma6oyspyejfkxagtuukjrymxlu",
-								"name": "age",
-=======
 				Results: map[string]any{
 					"commits": []map[string]any{
 						{
-							"cid":          "bafyreibdjepzhhiez4o27srv33xcd52yr336tpzqtkv36rdf3h3oue2l5m",
+							"cid":          "bafyreicuxrw3lnccwdzvfgmqwlg67eolma6oyspyejfkxagtuukjrymxlu",
 							"collectionID": int64(1),
 							"delta":        encrypt(testUtils.CBORValue(21), john21DocID, ""),
 							"docID":        john21DocID,
@@ -146,7 +107,7 @@
 							"links":        []map[string]any{},
 						},
 						{
-							"cid":          "bafyreihkiua7jpwkye3xlex6s5hh2azckcaljfi2h3iscgub5sikacyrbu",
+							"cid":          "bafyreic76n53ygh5ljaoa2njmllalgtozfquhzbjonz5d4sdrjza2kmvle",
 							"collectionID": int64(1),
 							"delta":        encrypt(testUtils.CBORValue("John"), john21DocID, ""),
 							"docID":        john21DocID,
@@ -156,7 +117,7 @@
 							"links":        []map[string]any{},
 						},
 						{
-							"cid":          "bafyreidxdhzhwjrv5s4x6cho5drz6xq2tc7oymzupf4p4gfk6eelsnc7ke",
+							"cid":          "bafyreia6fqubivj2ms4xwounxsyjr6coxeb2wkcmzaa7yzk3h5cwsj5g6a",
 							"collectionID": int64(1),
 							"delta":        nil,
 							"docID":        john21DocID,
@@ -165,14 +126,13 @@
 							"height":       int64(1),
 							"links": []map[string]any{
 								{
-									"cid":  "bafyreibdjepzhhiez4o27srv33xcd52yr336tpzqtkv36rdf3h3oue2l5m",
+									"cid":  "bafyreic76n53ygh5ljaoa2njmllalgtozfquhzbjonz5d4sdrjza2kmvle",
+									"name": "name",
+								},
+								{
+									"cid":  "bafyreicuxrw3lnccwdzvfgmqwlg67eolma6oyspyejfkxagtuukjrymxlu",
 									"name": "age",
 								},
-								{
-									"cid":  "bafyreihkiua7jpwkye3xlex6s5hh2azckcaljfi2h3iscgub5sikacyrbu",
-									"name": "name",
-								},
->>>>>>> 6ad8f18f
 							},
 						},
 					},
