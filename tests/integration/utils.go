--- conflicted
+++ resolved
@@ -1443,20 +1443,11 @@
 
 	var expectedErrorRaised bool
 
-<<<<<<< HEAD
-	if action.NodeID.HasValue() {
-		nodeID := action.NodeID.Value()
-		actionNode := s.nodes[nodeID]
-		collections := s.collections[nodeID]
-		ctx := identity.WithContext(s.ctx, getIdentity(s, nodeID, action.Identity))
-=======
 	nodeIDs, nodes := getNodesWithIDs(action.NodeID, s.nodes)
 	for index, node := range nodes {
 		nodeID := nodeIDs[index]
 		collection := s.collections[nodeID][action.CollectionID]
-		identity := getIdentity(s, nodeID, action.Identity)
-		ctx := db.SetContextIdentity(s.ctx, identity)
->>>>>>> 7799b315
+		ctx := identity.WithContext(s.ctx, getIdentity(s, nodeID, action.Identity))
 		err := withRetryOnNode(
 			node,
 			func() error {
@@ -1465,21 +1456,6 @@
 			},
 		)
 		expectedErrorRaised = AssertError(s.t, s.testCase.Description, err, action.ExpectedError)
-<<<<<<< HEAD
-	} else {
-		for nodeID, collections := range s.collections {
-			ctx := identity.WithContext(s.ctx, getIdentity(s, nodeID, action.Identity))
-			err := withRetryOnNode(
-				s.nodes[nodeID],
-				func() error {
-					_, err := collections[action.CollectionID].Delete(ctx, docID)
-					return err
-				},
-			)
-			expectedErrorRaised = AssertError(s.t, s.testCase.Description, err, action.ExpectedError)
-		}
-=======
->>>>>>> 7799b315
 	}
 
 	assertExpectedErrorRaised(s.t, s.testCase.Description, action.ExpectedError, expectedErrorRaised)
@@ -1613,20 +1589,12 @@
 func updateWithFilter(s *state, action UpdateWithFilter) {
 	var res *client.UpdateResult
 	var expectedErrorRaised bool
-<<<<<<< HEAD
-	if action.NodeID.HasValue() {
-		nodeID := action.NodeID.Value()
-		collections := s.collections[nodeID]
-		ctx := identity.WithContext(s.ctx, getIdentity(s, nodeID, action.Identity))
-=======
 
 	nodeIDs, nodes := getNodesWithIDs(action.NodeID, s.nodes)
 	for index, node := range nodes {
 		nodeID := nodeIDs[index]
 		collection := s.collections[nodeID][action.CollectionID]
-		identity := getIdentity(s, nodeID, action.Identity)
-		ctx := db.SetContextIdentity(s.ctx, identity)
->>>>>>> 7799b315
+		ctx := identity.WithContext(s.ctx, getIdentity(s, nodeID, action.Identity))
 		err := withRetryOnNode(
 			node,
 			func() error {
@@ -1636,22 +1604,6 @@
 			},
 		)
 		expectedErrorRaised = AssertError(s.t, s.testCase.Description, err, action.ExpectedError)
-<<<<<<< HEAD
-	} else {
-		for nodeID, collections := range s.collections {
-			ctx := identity.WithContext(s.ctx, getIdentity(s, nodeID, action.Identity))
-			err := withRetryOnNode(
-				s.nodes[nodeID],
-				func() error {
-					var err error
-					res, err = collections[action.CollectionID].UpdateWithFilter(ctx, action.Filter, action.Updater)
-					return err
-				},
-			)
-			expectedErrorRaised = AssertError(s.t, s.testCase.Description, err, action.ExpectedError)
-		}
-=======
->>>>>>> 7799b315
 	}
 
 	assertExpectedErrorRaised(s.t, s.testCase.Description, action.ExpectedError, expectedErrorRaised)
