// Copyright 2023 Democratized Data Foundation
//
// Use of this software is governed by the Business Source License
// included in the file licenses/BSL.txt.
//
// As of the Change Date specified in that file, in accordance with
// the Business Source License, use of this software will be governed
// by the Apache License, Version 2.0, included in the file
// licenses/APL.txt.

package tests

import (
	"context"
	"fmt"
	"os"
	"strconv"
	"testing"

	"github.com/stretchr/testify/require"

	"github.com/sourcenetwork/defradb/client"
	"github.com/sourcenetwork/defradb/crypto"
	"github.com/sourcenetwork/defradb/internal/kms"
	"github.com/sourcenetwork/defradb/node"
	changeDetector "github.com/sourcenetwork/defradb/tests/change_detector"
)

type DatabaseType string

const (
	memoryBadgerEnvName     = "DEFRA_BADGER_MEMORY"
	fileBadgerEnvName       = "DEFRA_BADGER_FILE"
	fileBadgerPathEnvName   = "DEFRA_BADGER_FILE_PATH"
	badgerEncryptionEnvName = "DEFRA_BADGER_ENCRYPTION"
	inMemoryEnvName         = "DEFRA_IN_MEMORY"
)

const (
	badgerIMType   DatabaseType = "badger-in-memory"
	defraIMType    DatabaseType = "defra-memory-datastore"
	badgerFileType DatabaseType = "badger-file-system"
)

var (
	badgerInMemory   bool
	badgerFile       bool
	inMemoryStore    bool
	databaseDir      string
	badgerEncryption bool
	encryptionKey    []byte
)

func init() {
	// We use environment variables instead of flags `go test ./...` throws for all packages
	// that don't have the flag defined
	badgerFile, _ = strconv.ParseBool(os.Getenv(fileBadgerEnvName))
	badgerInMemory, _ = strconv.ParseBool(os.Getenv(memoryBadgerEnvName))
	inMemoryStore, _ = strconv.ParseBool(os.Getenv(inMemoryEnvName))
	badgerEncryption, _ = strconv.ParseBool(os.Getenv(badgerEncryptionEnvName))

	if changeDetector.Enabled {
		// Change detector only uses badger file db type.
		badgerFile = true
		badgerInMemory = false
		inMemoryStore = false
	} else if !badgerInMemory && !badgerFile && !inMemoryStore {
		// Default is to test all but filesystem db types.
		badgerFile = false
		badgerInMemory = true
		inMemoryStore = true
	}
}

func NewBadgerMemoryDB(ctx context.Context) (client.DB, error) {
	opts := []node.Option{
		node.WithDisableP2P(true),
		node.WithDisableAPI(true),
		node.WithBadgerInMemory(true),
	}

	node, err := node.New(ctx, opts...)
	if err != nil {
		return nil, err
	}
	err = node.Start(ctx)
	if err != nil {
		return nil, err
	}
	return node.DB, err
}

func NewBadgerFileDB(ctx context.Context, t testing.TB) (client.DB, error) {
	path := t.TempDir()

	opts := []node.Option{
		node.WithDisableP2P(true),
		node.WithDisableAPI(true),
		node.WithStorePath(path),
	}

	node, err := node.New(ctx, opts...)
	if err != nil {
		return nil, err
	}
	err = node.Start(ctx)
	if err != nil {
		return nil, err
	}
	return node.DB, err
}

func getDefaultNodeOpts() []node.Option {
	opts := []node.Option{
		node.WithLensPoolSize(lensPoolSize),
		// The test framework sets this up elsewhere when required so that it may be wrapped
		// into a [client.DB].
		node.WithDisableAPI(true),
		// The p2p is configured in the tests by [ConfigureNode] actions, we disable it here
		// to keep the tests as lightweight as possible.
		node.WithDisableP2P(true),
		node.WithLensRuntime(lensType),
	}

	if badgerEncryption && encryptionKey == nil {
		key, err := crypto.GenerateAES256()
		if err != nil {
			return nil
		}
		encryptionKey = key
	}

	if encryptionKey != nil {
		opts = append(opts, node.WithBadgerEncryptionKey(encryptionKey))
	}

	return opts
}

// setupNode returns the database implementation for the current
// testing state. The database type on the test state is used to
// select the datastore implementation to use.
func setupNode(s *state, opts ...node.Option) (*node.Node, string, error) {
	opts = append(getDefaultNodeOpts(), opts...)

	switch acpType {
	case LocalACPType:
		opts = append(opts, node.WithACPType(node.LocalACPType))

	case SourceHubACPType:
		if len(s.acpOptions) == 0 {
			var err error
			s.acpOptions, err = setupSourceHub(s)
			require.NoError(s.t, err)
		}

		opts = append(opts, node.WithACPType(node.SourceHubACPType))
		for _, opt := range s.acpOptions {
			opts = append(opts, opt)
		}

	default:
		// no-op, use the `node` package default
	}

	var path string
	switch s.dbt {
	case badgerIMType:
		opts = append(opts, node.WithBadgerInMemory(true))

	case badgerFileType:
		switch {
		case databaseDir != "":
			// restarting database
			path = databaseDir

		case changeDetector.Enabled:
			// change detector
			path = changeDetector.DatabaseDir(s.t)

		default:
			// default test case
			path = s.t.TempDir()
		}

		opts = append(opts, node.WithStorePath(path), node.WithACPPath(path))

	case defraIMType:
		opts = append(opts, node.WithStoreType(node.MemoryStore))

	default:
		return nil, "", fmt.Errorf("invalid database type: %v", s.dbt)
	}

<<<<<<< HEAD
	if s.kms == PubSubKMSType {
		opts = append(opts, node.WithKMS(kms.PubSubServiceType))
	}

	node, err := node.NewNode(s.ctx, opts...)
=======
	node, err := node.New(s.ctx, opts...)
	if err != nil {
		return nil, "", err
	}
	err = node.Start(s.ctx)
>>>>>>> 09b49c64
	if err != nil {
		return nil, "", err
	}
	return node, path, nil
}<|MERGE_RESOLUTION|>--- conflicted
+++ resolved
@@ -192,19 +192,15 @@
 		return nil, "", fmt.Errorf("invalid database type: %v", s.dbt)
 	}
 
-<<<<<<< HEAD
 	if s.kms == PubSubKMSType {
 		opts = append(opts, node.WithKMS(kms.PubSubServiceType))
 	}
 
-	node, err := node.NewNode(s.ctx, opts...)
-=======
 	node, err := node.New(s.ctx, opts...)
 	if err != nil {
 		return nil, "", err
 	}
 	err = node.Start(s.ctx)
->>>>>>> 09b49c64
 	if err != nil {
 		return nil, "", err
 	}
