// Licensed under the Apache License, Version 2.0 (the "License");
// you may not use this file except in compliance with the License.
// You may obtain a copy of the License at
//
//     http://www.apache.org/licenses/LICENSE-2.0
//
// Unless required by applicable law or agreed to in writing, software
// distributed under the License is distributed on an "AS IS" BASIS,
// WITHOUT WARRANTIES OR CONDITIONS OF ANY KIND, either express or implied.
// See the License for the specific language governing permissions and
// limitations under the License.

package net

import (
	"context"
	"io"
	"time"

	"github.com/ipfs/boxo/bitswap"
	"github.com/ipfs/boxo/bitswap/network"
	"github.com/ipfs/boxo/blockservice"
<<<<<<< HEAD
	"github.com/ipfs/boxo/ipns"
=======
	"github.com/ipfs/boxo/bootstrap"
	exchange "github.com/ipfs/boxo/exchange"
>>>>>>> 9256357c
	blocks "github.com/ipfs/go-block-format"
	"github.com/ipfs/go-cid"
	gostream "github.com/libp2p/go-libp2p-gostream"
	pubsub "github.com/libp2p/go-libp2p-pubsub"
	"github.com/libp2p/go-libp2p/core/host"
	"github.com/libp2p/go-libp2p/core/peer"
	"github.com/libp2p/go-libp2p/core/routing"

	"github.com/multiformats/go-multiaddr"
	"github.com/sourcenetwork/corelog"
	"google.golang.org/grpc"

	"github.com/sourcenetwork/defradb/client"
	"github.com/sourcenetwork/defradb/datastore"
	"github.com/sourcenetwork/defradb/errors"
	"github.com/sourcenetwork/defradb/event"
	corenet "github.com/sourcenetwork/defradb/internal/core/net"
	"github.com/sourcenetwork/defradb/internal/encryption"
	pb "github.com/sourcenetwork/defradb/net/pb"
)

// Peer is a DefraDB Peer node which exposes all the LibP2P host/peer functionality
// to the underlying DefraDB instance.
type Peer struct {
	blockstore datastore.Blockstore
	encstore   datastore.DSReaderWriter

	bus       *event.Bus
	updateSub *event.Subscription

	ctx    context.Context
	cancel context.CancelFunc

	host host.Host
	dht  routing.Routing
	ps   *pubsub.PubSub

	server *server
	p2pRPC *grpc.Server // rpc server over the P2P network

	// peer DAG service
	bserv blockservice.BlockService

	bootCloser io.Closer
}

// NewPeer creates a new instance of the DefraDB server as a peer-to-peer node.
func NewPeer(
	ctx context.Context,
	blockstore datastore.Blockstore,
	encstore datastore.DSReaderWriter,
	bus *event.Bus,
	opts ...NodeOpt,
) (p *Peer, err error) {
<<<<<<< HEAD
	if rootstore == nil || blockstore == nil || encstore == nil {
		return nil, ErrNilDB
	}

	options := DefaultOptions()
	for _, opt := range opts {
		opt(options)
	}

	connManager, err := connmgr.NewConnManager(100, 400, connmgr.WithGracePeriod(time.Second*20))
	if err != nil {
		return nil, err
	}

	var listenAddresses []multiaddr.Multiaddr
	for _, addr := range options.ListenAddresses {
		listenAddress, err := multiaddr.NewMultiaddr(addr)
		if err != nil {
			return nil, err
		}
		listenAddresses = append(listenAddresses, listenAddress)
	}

=======
>>>>>>> 9256357c
	ctx, cancel := context.WithCancel(ctx)
	defer func() {
		if p == nil {
			cancel()
		} else if err != nil {
			p.Close()
		}
	}()

	if blockstore == nil {
		return nil, ErrNilDB
	}

	options := DefaultOptions()
	for _, opt := range opts {
		opt(options)
	}

	peers := make([]peer.AddrInfo, len(options.BootstrapPeers))
	for i, p := range options.BootstrapPeers {
		addr, err := peer.AddrInfoFromString(p)
		if err != nil {
			return nil, err
		}
		peers[i] = *addr
	}

	h, ddht, err := setupHost(ctx, options)
	if err != nil {
		return nil, err
	}

	log.InfoContext(
		ctx,
		"Created LibP2P host",
		corelog.Any("PeerId", h.ID()),
		corelog.Any("Address", options.ListenAddresses),
	)

	bswapnet := network.NewFromIpfsHost(h, ddht)
	bswap := bitswap.New(ctx, bswapnet, blockstore)

	p = &Peer{
		host:       h,
		dht:        ddht,
		blockstore: blockstore,
		ctx:        ctx,
		cancel:     cancel,
		bus:        bus,
		p2pRPC:     grpc.NewServer(options.GRPCServerOptions...),
		bserv:      blockservice.New(blockstore, bswap),
		exch:       bswap,
	}

	if options.EnablePubSub {
		p.ps, err = pubsub.NewGossipSub(
			ctx,
			h,
			pubsub.WithPeerExchange(true),
			pubsub.WithFloodPublish(true),
		)
		if err != nil {
			return nil, err
		}
		p.updateSub, err = p.bus.Subscribe(event.UpdateName, event.P2PTopicName, event.ReplicatorName)
		if err != nil {
			return nil, err
		}
		log.Info("Starting internal broadcaster for pubsub network")
		go p.handleMessageLoop()
	}

	p.server, err = newServer(p, options.GRPCDialOptions...)
	if err != nil {
		return nil, err
	}

	p2plistener, err := gostream.Listen(h, corenet.Protocol)
	if err != nil {
		return nil, err
	}
<<<<<<< HEAD
	// publish subscribed events to the event bus
	go func() {
		for {
			select {
			case <-ctx.Done():
				return
			case val, isOpen := <-sub.Out():
				if !isOpen {
					return
				}
				bus.Publish(event.NewMessage(event.PeerName, val))
			}
		}
	}()

	p = &Peer{
		host:       h,
		dht:        ddht,
		ps:         ps,
		blockstore: blockstore,
		encstore:   encstore,
		bus:        bus,
		p2pRPC:     grpc.NewServer(options.GRPCServerOptions...),
		ctx:        ctx,
		cancel:     cancel,
	}
=======
>>>>>>> 9256357c

	p.bootCloser, err = bootstrap.Bootstrap(p.PeerID(), h, ddht, bootstrap.BootstrapConfigWithPeers(peers))
	if err != nil {
		return nil, err
	}

<<<<<<< HEAD
	p.setupBlockService()

	return p, nil
}

// Start all the internal workers/goroutines/loops that manage the P2P state.
func (p *Peer) Start() error {
	// reconnect to known peers
	var wg sync.WaitGroup
	for _, id := range p.host.Peerstore().PeersWithAddrs() {
		if id == p.host.ID() {
			continue
		}
		wg.Add(1)
		go func(id peer.ID) {
			defer wg.Done()
			addr := p.host.Peerstore().PeerInfo(id)
			err := p.host.Connect(p.ctx, addr)
			if err != nil {
				log.InfoContext(
					p.ctx,
					"Failure while reconnecting to a known peer",
					corelog.Any("peer", id))
			}
		}(id)
	}
	wg.Wait()

	p2plistener, err := gostream.Listen(p.host, corenet.Protocol)
	if err != nil {
		return err
	}

	if p.ps != nil {
		sub, err := p.bus.Subscribe(event.UpdateName, event.P2PTopicName,
			event.ReplicatorName, encryption.RequestKeysEventName)
		if err != nil {
			return err
		}
		p.updateSub = sub
		log.InfoContext(p.ctx, "Starting internal broadcaster for pubsub network")
		go p.handleMessageLoop()
	}

	log.InfoContext(
		p.ctx,
		"Starting P2P node",
		corelog.Any("P2P addresses", p.host.Addrs()))
=======
>>>>>>> 9256357c
	// register the P2P gRPC server
	go func() {
		pb.RegisterServiceServer(p.p2pRPC, p.server)
		if err := p.p2pRPC.Serve(p2plistener); err != nil &&
			!errors.Is(err, grpc.ErrServerStopped) {
			log.ErrorE("Fatal P2P RPC server error", err)
		}
	}()

<<<<<<< HEAD
	err = p.server.addPubSubEncryptionTopic()
	if err != nil {
		return err
	}

	p.bus.Publish(event.NewMessage(event.PeerInfoName, event.PeerInfo{Info: p.PeerInfo()}))
=======
	bus.Publish(event.NewMessage(event.PeerInfoName, event.PeerInfo{Info: p.PeerInfo()}))
>>>>>>> 9256357c

	return p, nil
}

// Close the peer node and all its internal workers/goroutines/loops.
func (p *Peer) Close() {
	defer p.cancel()

	if p.bootCloser != nil {
		// close bootstrap service
		if err := p.bootCloser.Close(); err != nil {
			log.ErrorE("Error closing bootstrap", err)
		}
	}

	if p.server != nil {
		// close topics
		if err := p.server.removeAllPubsubTopics(); err != nil {
			log.ErrorE("Error closing pubsub topics", err)
		}

		// stop gRPC server
		for _, c := range p.server.conns {
			if err := c.Close(); err != nil {
				log.ErrorE("Failed closing server RPC connections", err)
			}
		}
	}

	if p.updateSub != nil {
		p.bus.Unsubscribe(p.updateSub)
	}

	if err := p.bserv.Close(); err != nil {
		log.ErrorE("Error closing block service", err)
	}

	if err := p.host.Close(); err != nil {
		log.ErrorE("Error closing host", err)
	}

	stopped := make(chan struct{})
	go func() {
		p.p2pRPC.GracefulStop()
		close(stopped)
	}()
	timer := time.NewTimer(10 * time.Second)
	select {
	case <-timer.C:
		p.p2pRPC.Stop()
		log.Info("Peer gRPC server was shutdown ungracefully")
	case <-stopped:
		timer.Stop()
	}
}

// handleMessage loop manages the transition of messages
// from the internal broadcaster to the external pubsub network
func (p *Peer) handleMessageLoop() {
	for {
		msg, isOpen := <-p.updateSub.Message()
		if !isOpen {
			return
		}

		switch evt := msg.Data.(type) {
		case event.Update:
			var err error
			if evt.IsCreate {
				err = p.handleDocCreateLog(evt)
			} else {
				err = p.handleDocUpdateLog(evt)
			}

			if err != nil {
				log.ErrorE("Error while handling broadcast log", err)
			}

		case event.P2PTopic:
			p.server.updatePubSubTopics(evt)

		case event.Replicator:
			p.server.updateReplicators(evt)
		case encryption.RequestKeysEvent:
			err := p.handleEncryptionKeyRequest(evt)
			if err != nil {
				log.ErrorContextE(p.ctx, "Error while handling broadcast log", err)
			}
		default:
			// ignore other events
			continue
		}
	}
}

// RegisterNewDocument registers a new document with the peer node.
func (p *Peer) RegisterNewDocument(
	ctx context.Context,
	docID client.DocID,
	c cid.Cid,
	rawBlock []byte,
	schemaRoot string,
) error {
	// register topic
	err := p.server.addPubSubTopic(docID.String(), !p.server.hasPubSubTopic(schemaRoot))
	if err != nil {
		log.ErrorE(
			"Failed to create new pubsub topic",
			err,
			corelog.String("DocID", docID.String()),
		)
		return err
	}

	// publish log
	req := &pb.PushLogRequest{
		Body: &pb.PushLogRequest_Body{
			DocID:      []byte(docID.String()),
			Cid:        c.Bytes(),
			SchemaRoot: []byte(schemaRoot),
			Creator:    p.host.ID().String(),
			Log: &pb.Log{
				Block: rawBlock,
			},
		},
	}

	return p.server.publishLog(ctx, schemaRoot, req)
}

func (p *Peer) handleDocCreateLog(evt event.Update) error {
	docID, err := client.NewDocIDFromString(evt.DocID)
	if err != nil {
		return NewErrFailedToGetDocID(err)
	}

	// We need to register the document before pushing to the replicators if we want to
	// ensure that we have subscribed to the topic.
	err = p.RegisterNewDocument(p.ctx, docID, evt.Cid, evt.Block, evt.SchemaRoot)
	if err != nil {
		return err
	}
	// push to each peer (replicator)
	p.pushLogToReplicators(evt)

	return nil
}

func (p *Peer) handleDocUpdateLog(evt event.Update) error {
	docID, err := client.NewDocIDFromString(evt.DocID)
	if err != nil {
		return NewErrFailedToGetDocID(err)
	}

	body := &pb.PushLogRequest_Body{
		DocID:      []byte(docID.String()),
		Cid:        evt.Cid.Bytes(),
		SchemaRoot: []byte(evt.SchemaRoot),
		Creator:    p.host.ID().String(),
		Log: &pb.Log{
			Block: evt.Block,
		},
	}
	req := &pb.PushLogRequest{
		Body: body,
	}

	// push to each peer (replicator)
	p.pushLogToReplicators(evt)

	if err := p.server.publishLog(p.ctx, evt.DocID, req); err != nil {
		return NewErrPublishingToDocIDTopic(err, evt.Cid.String(), evt.DocID)
	}

	if err := p.server.publishLog(p.ctx, evt.SchemaRoot, req); err != nil {
		return NewErrPublishingToSchemaTopic(err, evt.Cid.String(), evt.SchemaRoot)
	}

	return nil
}

func (p *Peer) handleEncryptionKeyRequest(evt encryption.RequestKeysEvent) error {
	if err := p.server.requestEncryptionKey(p.ctx, evt); err != nil {
		return NewErrRequestingEncryptionKeys(err, evt.Keys)
	}

	return nil
}

func (p *Peer) pushLogToReplicators(lg event.Update) {
	// let the exchange know we have this block
	// this should speed up the dag sync process
	err := p.bserv.Exchange().NotifyNewBlocks(context.Background(), blocks.NewBlock(lg.Block))
	if err != nil {
		log.ErrorE("Failed to notify new blocks", err)
	}

	// push to each peer (replicator)
	peers := make(map[string]struct{})
	for _, peer := range p.ps.ListPeers(lg.DocID) {
		peers[peer.String()] = struct{}{}
	}
	for _, peer := range p.ps.ListPeers(lg.SchemaRoot) {
		peers[peer.String()] = struct{}{}
	}

	p.server.mu.Lock()
	reps, exists := p.server.replicators[lg.SchemaRoot]
	p.server.mu.Unlock()

	if exists {
		for pid := range reps {
			// Don't push if pid is in the list of peers for the topic.
			// It will be handled by the pubsub system.
			if _, ok := peers[pid.String()]; ok {
				continue
			}
			go func(peerID peer.ID) {
				if err := p.server.pushLog(lg, peerID); err != nil {
					log.ErrorE(
						"Failed pushing log",
						err,
						corelog.String("DocID", lg.DocID),
						corelog.Any("CID", lg.Cid),
						corelog.Any("PeerID", peerID))
				}
			}(pid)
		}
	}
}

<<<<<<< HEAD
func (p *Peer) setupBlockService() {
	bswapnet := network.NewFromIpfsHost(p.host, p.dht)
	bswap := bitswap.New(p.ctx, bswapnet, p.blockstore)
	p.bserv = blockservice.New(p.blockstore, bswap)
}

func stopGRPCServer(ctx context.Context, server *grpc.Server) {
	stopped := make(chan struct{})
	go func() {
		server.GracefulStop()
		close(stopped)
	}()
	timer := time.NewTimer(10 * time.Second)
	select {
	case <-timer.C:
		server.Stop()
		log.InfoContext(ctx, "Peer gRPC server was shutdown ungracefully")
	case <-stopped:
		timer.Stop()
	}
}

=======
>>>>>>> 9256357c
// Connect initiates a connection to the peer with the given address.
func (p *Peer) Connect(ctx context.Context, addr peer.AddrInfo) error {
	return p.host.Connect(ctx, addr)
}

func (p *Peer) PeerID() peer.ID {
	return p.host.ID()
}

func (p *Peer) ListenAddrs() []multiaddr.Multiaddr {
	return p.host.Network().ListenAddresses()
}

func (p *Peer) PeerInfo() peer.AddrInfo {
	return peer.AddrInfo{
		ID:    p.host.ID(),
		Addrs: p.host.Network().ListenAddresses(),
	}
}<|MERGE_RESOLUTION|>--- conflicted
+++ resolved
@@ -20,12 +20,7 @@
 	"github.com/ipfs/boxo/bitswap"
 	"github.com/ipfs/boxo/bitswap/network"
 	"github.com/ipfs/boxo/blockservice"
-<<<<<<< HEAD
-	"github.com/ipfs/boxo/ipns"
-=======
 	"github.com/ipfs/boxo/bootstrap"
-	exchange "github.com/ipfs/boxo/exchange"
->>>>>>> 9256357c
 	blocks "github.com/ipfs/go-block-format"
 	"github.com/ipfs/go-cid"
 	gostream "github.com/libp2p/go-libp2p-gostream"
@@ -80,32 +75,6 @@
 	bus *event.Bus,
 	opts ...NodeOpt,
 ) (p *Peer, err error) {
-<<<<<<< HEAD
-	if rootstore == nil || blockstore == nil || encstore == nil {
-		return nil, ErrNilDB
-	}
-
-	options := DefaultOptions()
-	for _, opt := range opts {
-		opt(options)
-	}
-
-	connManager, err := connmgr.NewConnManager(100, 400, connmgr.WithGracePeriod(time.Second*20))
-	if err != nil {
-		return nil, err
-	}
-
-	var listenAddresses []multiaddr.Multiaddr
-	for _, addr := range options.ListenAddresses {
-		listenAddress, err := multiaddr.NewMultiaddr(addr)
-		if err != nil {
-			return nil, err
-		}
-		listenAddresses = append(listenAddresses, listenAddress)
-	}
-
-=======
->>>>>>> 9256357c
 	ctx, cancel := context.WithCancel(ctx)
 	defer func() {
 		if p == nil {
@@ -115,7 +84,7 @@
 		}
 	}()
 
-	if blockstore == nil {
+	if blockstore == nil || encstore == nil {
 		return nil, ErrNilDB
 	}
 
@@ -152,12 +121,12 @@
 		host:       h,
 		dht:        ddht,
 		blockstore: blockstore,
+		encstore:   encstore,
 		ctx:        ctx,
 		cancel:     cancel,
 		bus:        bus,
 		p2pRPC:     grpc.NewServer(options.GRPCServerOptions...),
 		bserv:      blockservice.New(blockstore, bswap),
-		exch:       bswap,
 	}
 
 	if options.EnablePubSub {
@@ -170,7 +139,8 @@
 		if err != nil {
 			return nil, err
 		}
-		p.updateSub, err = p.bus.Subscribe(event.UpdateName, event.P2PTopicName, event.ReplicatorName)
+		p.updateSub, err = p.bus.Subscribe(event.UpdateName, event.P2PTopicName, event.ReplicatorName,
+			encryption.RequestKeysEventName)
 		if err != nil {
 			return nil, err
 		}
@@ -187,92 +157,12 @@
 	if err != nil {
 		return nil, err
 	}
-<<<<<<< HEAD
-	// publish subscribed events to the event bus
-	go func() {
-		for {
-			select {
-			case <-ctx.Done():
-				return
-			case val, isOpen := <-sub.Out():
-				if !isOpen {
-					return
-				}
-				bus.Publish(event.NewMessage(event.PeerName, val))
-			}
-		}
-	}()
-
-	p = &Peer{
-		host:       h,
-		dht:        ddht,
-		ps:         ps,
-		blockstore: blockstore,
-		encstore:   encstore,
-		bus:        bus,
-		p2pRPC:     grpc.NewServer(options.GRPCServerOptions...),
-		ctx:        ctx,
-		cancel:     cancel,
-	}
-=======
->>>>>>> 9256357c
 
 	p.bootCloser, err = bootstrap.Bootstrap(p.PeerID(), h, ddht, bootstrap.BootstrapConfigWithPeers(peers))
 	if err != nil {
 		return nil, err
 	}
 
-<<<<<<< HEAD
-	p.setupBlockService()
-
-	return p, nil
-}
-
-// Start all the internal workers/goroutines/loops that manage the P2P state.
-func (p *Peer) Start() error {
-	// reconnect to known peers
-	var wg sync.WaitGroup
-	for _, id := range p.host.Peerstore().PeersWithAddrs() {
-		if id == p.host.ID() {
-			continue
-		}
-		wg.Add(1)
-		go func(id peer.ID) {
-			defer wg.Done()
-			addr := p.host.Peerstore().PeerInfo(id)
-			err := p.host.Connect(p.ctx, addr)
-			if err != nil {
-				log.InfoContext(
-					p.ctx,
-					"Failure while reconnecting to a known peer",
-					corelog.Any("peer", id))
-			}
-		}(id)
-	}
-	wg.Wait()
-
-	p2plistener, err := gostream.Listen(p.host, corenet.Protocol)
-	if err != nil {
-		return err
-	}
-
-	if p.ps != nil {
-		sub, err := p.bus.Subscribe(event.UpdateName, event.P2PTopicName,
-			event.ReplicatorName, encryption.RequestKeysEventName)
-		if err != nil {
-			return err
-		}
-		p.updateSub = sub
-		log.InfoContext(p.ctx, "Starting internal broadcaster for pubsub network")
-		go p.handleMessageLoop()
-	}
-
-	log.InfoContext(
-		p.ctx,
-		"Starting P2P node",
-		corelog.Any("P2P addresses", p.host.Addrs()))
-=======
->>>>>>> 9256357c
 	// register the P2P gRPC server
 	go func() {
 		pb.RegisterServiceServer(p.p2pRPC, p.server)
@@ -282,16 +172,12 @@
 		}
 	}()
 
-<<<<<<< HEAD
 	err = p.server.addPubSubEncryptionTopic()
 	if err != nil {
-		return err
-	}
-
-	p.bus.Publish(event.NewMessage(event.PeerInfoName, event.PeerInfo{Info: p.PeerInfo()}))
-=======
+		return nil, err
+	}
+
 	bus.Publish(event.NewMessage(event.PeerInfoName, event.PeerInfo{Info: p.PeerInfo()}))
->>>>>>> 9256357c
 
 	return p, nil
 }
@@ -523,7 +409,6 @@
 	}
 }
 
-<<<<<<< HEAD
 func (p *Peer) setupBlockService() {
 	bswapnet := network.NewFromIpfsHost(p.host, p.dht)
 	bswap := bitswap.New(p.ctx, bswapnet, p.blockstore)
@@ -546,8 +431,6 @@
 	}
 }
 
-=======
->>>>>>> 9256357c
 // Connect initiates a connection to the peer with the given address.
 func (p *Peer) Connect(ctx context.Context, addr peer.AddrInfo) error {
 	return p.host.Connect(ctx, addr)
