package crdt

import (
	// "time"

	"bytes"

	"github.com/pkg/errors"

	"github.com/sourcenetwork/defradb/core"

	ds "github.com/ipfs/go-datastore"
	ipld "github.com/ipfs/go-ipld-format"

	"github.com/ugorji/go/codec"
)

var (
	// ensure types implements core interfaces
	_ core.ReplicatedData = (*LWWRegister)(nil)
	_ core.Delta          = (*LWWRegDelta)(nil)
)

// LWWRegDelta is a single delta operation for an LWWRegister
// TODO: Expand delta metadata (investigate if needed)
type LWWRegDelta struct {
	priority uint64
	data     []byte
}

// GetPriority gets the current priority for this delta
func (delta *LWWRegDelta) GetPriority() uint64 {
	return delta.priority
}

// SetPriority will set the priority for this delta
func (delta *LWWRegDelta) SetPriority(prio uint64) {
	delta.priority = prio
}

// Marshal encodes the delta using CBOR
// for now lets do cbor (quick to implement)
func (delta *LWWRegDelta) Marshal() ([]byte, error) {
	h := &codec.CborHandle{}
	buf := bytes.NewBuffer(nil)
	enc := codec.NewEncoder(buf, h)
	err := enc.Encode(struct {
		Priority uint64
		Data     []byte
	}{delta.priority, delta.data})
	if err != nil {
		return nil, err
	}
	return buf.Bytes(), nil
}

<<<<<<< HEAD
// @TODO, proto or cbor?
=======
// LWWRegDeltaExtractorFn is a typed helper to extract
// a LWWRegDelta from a ipld.Node
// for now lets do cbor (quick to implement)
>>>>>>> d8a574b9
func LWWRegDeltaExtractorFn(node ipld.Node) (core.Delta, error) {
	var delta *LWWRegDelta
	data := node.RawData()
	h := &codec.CborHandle{}
	dec := codec.NewDecoderBytes(data, h)
	err := dec.Decode(delta)
	if err != nil {
		return nil, err
	}
	return delta, nil
}

// LWWRegister Last-Writer-Wins Register
// a simple CRDT type that allows set/get of an
// arbitrary data type that ensures convergence
type LWWRegister struct {
	baseCRDT
	key  string
	data []byte
}

// NewLWWRegister returns a new instance of the LWWReg with the given ID
func NewLWWRegister(store ds.Datastore, namespace ds.Key, key string) LWWRegister {
	return LWWRegister{
		baseCRDT: newBaseCRDT(store, namespace),
		key:      key,
		// id:    id,
		// data:  data,
		// ts:    ts,
		// clock: clock,
	}
}

// Value gets the current register value
// RETURN STATE
func (reg LWWRegister) Value() ([]byte, error) {
	valueK := reg.valueKey(reg.key)
	return reg.store.Get(valueK)
}

// Set generates a new delta with the supplied value
// RETURN DELTA
func (reg LWWRegister) Set(value []byte) *LWWRegDelta {
	// return NewLWWRegister(reg.id, value, reg.clock.Apply(), reg.clock)
	return &LWWRegDelta{
		data: value,
	}
}

// RETURN DELTA
// func (reg LWWRegister) setWithClock(value []byte, clock Clock) LWWRegDelta {
// 	// return NewLWWRegister(reg.id, value, clock.Apply(), clock)
// 	return LWWRegDelta{
// 		data: value,
// 	}
// }

// Merge implements ReplicatedData interface
// Merge two LWWRegisty based on the order of the timestamp (ts),
// if they are equal, compare IDs
// MUTATE STATE
func (reg LWWRegister) Merge(delta core.Delta, id string) error {
	d, ok := delta.(*LWWRegDelta)
	if !ok {
		return core.ErrMismatchedMergeType
	}

	return reg.setValue(d.data, d.GetPriority())
}

func (reg LWWRegister) setValue(val []byte, priority uint64) error {
	curPrio, err := reg.getPriority(reg.key)
	if err != nil {
		return errors.Wrap(err, "Failed to get priority for Set")
	}

	// if the current priority is higher ignore put
	// else if the current value is lexographically
	// greater than the new then ignore
	valueK := reg.valueKey(reg.key)
	if priority < curPrio {
		return nil
	} else if priority == curPrio {
		curValue, _ := reg.store.Get(valueK)
		if bytes.Compare(curValue, val) >= 0 {
			return nil
		}
	}

	err = reg.store.Put(valueK, val)
	if err != nil {
		return errors.Wrap(err, "Failed to store new value")
	}

	return reg.setPriority(reg.key, priority)
}
<|MERGE_RESOLUTION|>--- conflicted
+++ resolved
@@ -1,159 +1,155 @@
-package crdt
-
-import (
-	// "time"
-
-	"bytes"
-
-	"github.com/pkg/errors"
-
-	"github.com/sourcenetwork/defradb/core"
-
-	ds "github.com/ipfs/go-datastore"
-	ipld "github.com/ipfs/go-ipld-format"
-
-	"github.com/ugorji/go/codec"
-)
-
-var (
-	// ensure types implements core interfaces
-	_ core.ReplicatedData = (*LWWRegister)(nil)
-	_ core.Delta          = (*LWWRegDelta)(nil)
-)
-
-// LWWRegDelta is a single delta operation for an LWWRegister
-// TODO: Expand delta metadata (investigate if needed)
-type LWWRegDelta struct {
-	priority uint64
-	data     []byte
-}
-
-// GetPriority gets the current priority for this delta
-func (delta *LWWRegDelta) GetPriority() uint64 {
-	return delta.priority
-}
-
-// SetPriority will set the priority for this delta
-func (delta *LWWRegDelta) SetPriority(prio uint64) {
-	delta.priority = prio
-}
-
-// Marshal encodes the delta using CBOR
-// for now lets do cbor (quick to implement)
-func (delta *LWWRegDelta) Marshal() ([]byte, error) {
-	h := &codec.CborHandle{}
-	buf := bytes.NewBuffer(nil)
-	enc := codec.NewEncoder(buf, h)
-	err := enc.Encode(struct {
-		Priority uint64
-		Data     []byte
-	}{delta.priority, delta.data})
-	if err != nil {
-		return nil, err
-	}
-	return buf.Bytes(), nil
-}
-
-<<<<<<< HEAD
-// @TODO, proto or cbor?
-=======
-// LWWRegDeltaExtractorFn is a typed helper to extract
-// a LWWRegDelta from a ipld.Node
-// for now lets do cbor (quick to implement)
->>>>>>> d8a574b9
-func LWWRegDeltaExtractorFn(node ipld.Node) (core.Delta, error) {
-	var delta *LWWRegDelta
-	data := node.RawData()
-	h := &codec.CborHandle{}
-	dec := codec.NewDecoderBytes(data, h)
-	err := dec.Decode(delta)
-	if err != nil {
-		return nil, err
-	}
-	return delta, nil
-}
-
-// LWWRegister Last-Writer-Wins Register
-// a simple CRDT type that allows set/get of an
-// arbitrary data type that ensures convergence
-type LWWRegister struct {
-	baseCRDT
-	key  string
-	data []byte
-}
-
-// NewLWWRegister returns a new instance of the LWWReg with the given ID
-func NewLWWRegister(store ds.Datastore, namespace ds.Key, key string) LWWRegister {
-	return LWWRegister{
-		baseCRDT: newBaseCRDT(store, namespace),
-		key:      key,
-		// id:    id,
-		// data:  data,
-		// ts:    ts,
-		// clock: clock,
-	}
-}
-
-// Value gets the current register value
-// RETURN STATE
-func (reg LWWRegister) Value() ([]byte, error) {
-	valueK := reg.valueKey(reg.key)
-	return reg.store.Get(valueK)
-}
-
-// Set generates a new delta with the supplied value
-// RETURN DELTA
-func (reg LWWRegister) Set(value []byte) *LWWRegDelta {
-	// return NewLWWRegister(reg.id, value, reg.clock.Apply(), reg.clock)
-	return &LWWRegDelta{
-		data: value,
-	}
-}
-
-// RETURN DELTA
-// func (reg LWWRegister) setWithClock(value []byte, clock Clock) LWWRegDelta {
-// 	// return NewLWWRegister(reg.id, value, clock.Apply(), clock)
-// 	return LWWRegDelta{
-// 		data: value,
-// 	}
-// }
-
-// Merge implements ReplicatedData interface
-// Merge two LWWRegisty based on the order of the timestamp (ts),
-// if they are equal, compare IDs
-// MUTATE STATE
-func (reg LWWRegister) Merge(delta core.Delta, id string) error {
-	d, ok := delta.(*LWWRegDelta)
-	if !ok {
-		return core.ErrMismatchedMergeType
-	}
-
-	return reg.setValue(d.data, d.GetPriority())
-}
-
-func (reg LWWRegister) setValue(val []byte, priority uint64) error {
-	curPrio, err := reg.getPriority(reg.key)
-	if err != nil {
-		return errors.Wrap(err, "Failed to get priority for Set")
-	}
-
-	// if the current priority is higher ignore put
-	// else if the current value is lexographically
-	// greater than the new then ignore
-	valueK := reg.valueKey(reg.key)
-	if priority < curPrio {
-		return nil
-	} else if priority == curPrio {
-		curValue, _ := reg.store.Get(valueK)
-		if bytes.Compare(curValue, val) >= 0 {
-			return nil
-		}
-	}
-
-	err = reg.store.Put(valueK, val)
-	if err != nil {
-		return errors.Wrap(err, "Failed to store new value")
-	}
-
-	return reg.setPriority(reg.key, priority)
-}
+package crdt
+
+import (
+	// "time"
+
+	"bytes"
+
+	"github.com/pkg/errors"
+
+	"github.com/sourcenetwork/defradb/core"
+
+	ds "github.com/ipfs/go-datastore"
+	ipld "github.com/ipfs/go-ipld-format"
+
+	"github.com/ugorji/go/codec"
+)
+
+var (
+	// ensure types implements core interfaces
+	_ core.ReplicatedData = (*LWWRegister)(nil)
+	_ core.Delta          = (*LWWRegDelta)(nil)
+)
+
+// LWWRegDelta is a single delta operation for an LWWRegister
+// TODO: Expand delta metadata (investigate if needed)
+type LWWRegDelta struct {
+	priority uint64
+	data     []byte
+}
+
+// GetPriority gets the current priority for this delta
+func (delta *LWWRegDelta) GetPriority() uint64 {
+	return delta.priority
+}
+
+// SetPriority will set the priority for this delta
+func (delta *LWWRegDelta) SetPriority(prio uint64) {
+	delta.priority = prio
+}
+
+// Marshal encodes the delta using CBOR
+// for now lets do cbor (quick to implement)
+func (delta *LWWRegDelta) Marshal() ([]byte, error) {
+	h := &codec.CborHandle{}
+	buf := bytes.NewBuffer(nil)
+	enc := codec.NewEncoder(buf, h)
+	err := enc.Encode(struct {
+		Priority uint64
+		Data     []byte
+	}{delta.priority, delta.data})
+	if err != nil {
+		return nil, err
+	}
+	return buf.Bytes(), nil
+}
+
+// LWWRegDeltaExtractorFn is a typed helper to extract
+// a LWWRegDelta from a ipld.Node
+// for now lets do cbor (quick to implement)
+func LWWRegDeltaExtractorFn(node ipld.Node) (core.Delta, error) {
+	var delta *LWWRegDelta
+	data := node.RawData()
+	h := &codec.CborHandle{}
+	dec := codec.NewDecoderBytes(data, h)
+	err := dec.Decode(delta)
+	if err != nil {
+		return nil, err
+	}
+	return delta, nil
+}
+
+// LWWRegister Last-Writer-Wins Register
+// a simple CRDT type that allows set/get of an
+// arbitrary data type that ensures convergence
+type LWWRegister struct {
+	baseCRDT
+	key  string
+	data []byte
+}
+
+// NewLWWRegister returns a new instance of the LWWReg with the given ID
+func NewLWWRegister(store ds.Datastore, namespace ds.Key, key string) LWWRegister {
+	return LWWRegister{
+		baseCRDT: newBaseCRDT(store, namespace),
+		key:      key,
+		// id:    id,
+		// data:  data,
+		// ts:    ts,
+		// clock: clock,
+	}
+}
+
+// Value gets the current register value
+// RETURN STATE
+func (reg LWWRegister) Value() ([]byte, error) {
+	valueK := reg.valueKey(reg.key)
+	return reg.store.Get(valueK)
+}
+
+// Set generates a new delta with the supplied value
+// RETURN DELTA
+func (reg LWWRegister) Set(value []byte) *LWWRegDelta {
+	// return NewLWWRegister(reg.id, value, reg.clock.Apply(), reg.clock)
+	return &LWWRegDelta{
+		data: value,
+	}
+}
+
+// RETURN DELTA
+// func (reg LWWRegister) setWithClock(value []byte, clock Clock) LWWRegDelta {
+// 	// return NewLWWRegister(reg.id, value, clock.Apply(), clock)
+// 	return LWWRegDelta{
+// 		data: value,
+// 	}
+// }
+
+// Merge implements ReplicatedData interface
+// Merge two LWWRegisty based on the order of the timestamp (ts),
+// if they are equal, compare IDs
+// MUTATE STATE
+func (reg LWWRegister) Merge(delta core.Delta, id string) error {
+	d, ok := delta.(*LWWRegDelta)
+	if !ok {
+		return core.ErrMismatchedMergeType
+	}
+
+	return reg.setValue(d.data, d.GetPriority())
+}
+
+func (reg LWWRegister) setValue(val []byte, priority uint64) error {
+	curPrio, err := reg.getPriority(reg.key)
+	if err != nil {
+		return errors.Wrap(err, "Failed to get priority for Set")
+	}
+
+	// if the current priority is higher ignore put
+	// else if the current value is lexographically
+	// greater than the new then ignore
+	valueK := reg.valueKey(reg.key)
+	if priority < curPrio {
+		return nil
+	} else if priority == curPrio {
+		curValue, _ := reg.store.Get(valueK)
+		if bytes.Compare(curValue, val) >= 0 {
+			return nil
+		}
+	}
+
+	err = reg.store.Put(valueK, val)
+	if err != nil {
+		return errors.Wrap(err, "Failed to store new value")
+	}
+
+	return reg.setPriority(reg.key, priority)
+}